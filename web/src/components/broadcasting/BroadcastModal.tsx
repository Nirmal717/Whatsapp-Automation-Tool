import React, { useState, useEffect } from 'react';
import { ApiService } from '../../services/api';
import { DynamicFilterOption } from '../../types';
<<<<<<< HEAD
import TemplateSelector from '../TemplateSelector';
=======
import { MessagePreview } from '../MessagePreview';
>>>>>>> 23be5edc

interface BroadcastModalProps {
  onClose: () => void;
  onSend: (campaignData: { message: string; campaignName: string; filters?: any }) => void;
}

export const BroadcastModal: React.FC<BroadcastModalProps> = ({ onClose, onSend }) => {
  const [message, setMessage] = useState('');
  const [campaignName, setCampaignName] = useState('');
  const [filters, setFilters] = useState<Record<string, string>>({});
  const [filterOptions, setFilterOptions] = useState<DynamicFilterOption[]>([]);
  const [isLoading, setIsLoading] = useState(true);
  const [previewCount, setPreviewCount] = useState(0);
  const [sampleContact, setSampleContact] = useState<any | null>(null);
  const [previewData, setPreviewData] = useState<{ preview: string; missingVars: string[] }>({ preview: '', missingVars: [] });

  useEffect(() => {
    const fetchFilterOptions = async () => {
      try {
        setIsLoading(true);
        
        // Fetch contacts to build dynamic filter options
        const contactsResponse = await ApiService.getContacts();
        const contacts = contactsResponse.data;
        
        if (!contacts || contacts.length === 0) {
          setFilterOptions([]);
          setPreviewCount(0);
          return;
        }

        // Build dynamic filter options based on available data
        const dynamicOptions: DynamicFilterOption[] = [];
        
        // Get all unique keys from contacts
        const allKeys = new Set<string>();
        contacts.forEach(contact => {
          Object.keys(contact).forEach(key => allKeys.add(key));
        });
        
        // Build filter options for each field
        allKeys.forEach(key => {
          const uniqueValues = Array.from(new Set(
            contacts
              .map(contact => contact[key])
              .filter(value => value && String(value).trim() !== '')
              .map(value => String(value).trim())
          )).sort();
          
          if (uniqueValues.length > 0 && uniqueValues.length <= 50) { // Limit options to prevent UI issues
            dynamicOptions.push({
              field: key,
              label: key.charAt(0).toUpperCase() + key.slice(1).replace(/([A-Z])/g, ' $1'),
              options: uniqueValues
            });
          }
        });

        setFilterOptions(dynamicOptions);
        setPreviewCount(contacts.length); // All contacts by default
      } catch (error) {
        console.error('Failed to fetch filter options:', error);
        setFilterOptions([]);
        setPreviewCount(0);
      } finally {
        setIsLoading(false);
      }
    };

    fetchFilterOptions();
  }, []);

  // Update preview count when filters change
  useEffect(() => {
    const updatePreviewCount = async () => {
      try {
        const contactsResponse = await ApiService.getContacts(filters);
        setPreviewCount(contactsResponse.total || contactsResponse.data?.length || 0);
      } catch (error) {
        console.error('Failed to update preview count:', error);
        setPreviewCount(0);
      }
    };

    if (Object.keys(filters).length > 0) {
      updatePreviewCount();
    }
  }, [filters]);

  // Fetch a sample contact whenever filters change
  useEffect(() => {
    const fetchSampleContact = async () => {
      try {
        const contactsResponse = await ApiService.getContacts(filters);
        const contacts = contactsResponse.data || [];
        setSampleContact(contacts[0] || null);
      } catch (error) {
        setSampleContact(null);
      }
    };
    fetchSampleContact();
  }, [filters]);

  // Update preview whenever message or sampleContact changes
  useEffect(() => {
    const updatePreview = async () => {
      if (!sampleContact) {
        setPreviewData({ preview: '', missingVars: [] });
        return;
      }
      try {
        const data = await ApiService.getMessagePreview(message, sampleContact);
        setPreviewData(data);
      } catch (error) {
        setPreviewData({ preview: '', missingVars: [] });
      }
    };
    updatePreview();
  }, [message, sampleContact]);

  const handleFilterChange = (field: string, value: string) => {
    setFilters(prev => ({
      ...prev,
      [field]: value
    }));
  };

  const handleSend = () => {
    if (!message.trim()) {
      alert('Please enter a message');
      return;
    }
    
    if (!campaignName.trim()) {
      alert('Please enter a campaign name');
      return;
    }

    if (previewCount === 0) {
      alert('No contacts match your filters');
      return;
    }

    onSend({
      message: message.trim(),
      campaignName: campaignName.trim(),
      filters: Object.keys(filters).length > 0 ? filters : undefined
    });
  };

  return (
    <div className="fixed inset-0 bg-black bg-opacity-50 flex items-center justify-center z-50 p-4">
<<<<<<< HEAD
      <div className="bg-white rounded-lg max-w-2xl w-full max-h-[90vh] flex flex-col">
=======
      <div className="bg-white rounded-lg max-w-2xl w-full max-h-[80vh] overflow-y-auto">
>>>>>>> 23be5edc
        <div className="p-6 border-b">
          <div className="flex justify-between items-center">
            <h2 className="text-xl font-bold text-gray-900">📤 Send Broadcast</h2>
            <button
              onClick={onClose}
              className="text-gray-400 hover:text-gray-600"
            >
              ✕
            </button>
          </div>
        </div>
        
        <div className="p-6 overflow-y-auto flex-1">
          <div className="space-y-6">
            
            {/* Campaign Name */}
            <div>
              <label className="block text-sm font-medium text-gray-700 mb-2">
                Campaign Name *
              </label>
              <input
                type="text"
                className="w-full border border-gray-300 rounded-md px-3 py-2"
                placeholder="Enter campaign name..."
                value={campaignName}
                onChange={(e) => setCampaignName(e.target.value)}
              />
            </div>

            {/* Template Selector */}
            <div>
              <label className="block text-sm font-medium text-gray-700 mb-2">
               Use a Message Template
              </label>
              <TemplateSelector onTemplateSelect={(content: string) => setMessage(content)} />
            </div>

            {/* Message */}
            <div>
              <label className="block text-sm font-medium text-gray-700 mb-2">
                Message *
              </label>
              <textarea
                className="w-full border border-gray-300 rounded-md px-3 py-2 h-32 resize-none"
                placeholder="Type your message here..."
                value={message}
                onChange={(e) => setMessage(e.target.value)}
              />
              <div className="text-sm text-gray-500 mt-1">
                Characters: {message.length}
              </div>
            </div>

            {/* Filters */}
            <div>
              <h3 className="text-lg font-semibold mb-3">🎯 Target Audience</h3>
              
              {isLoading ? (
                <div className="text-center py-4">
                  <div className="animate-spin rounded-full h-6 w-6 border-b-2 border-blue-600 mx-auto"></div>
                  <p className="text-sm text-gray-500 mt-2">Loading filter options...</p>
                </div>
              ) : filterOptions.length === 0 ? (
                <div className="text-center py-4 text-gray-500">
                  <p>No contacts available for filtering.</p>
                  <p className="text-sm mt-1">Please upload contacts first.</p>
                </div>
              ) : (
                <div className="space-y-4">
                  <div className="grid grid-cols-1 md:grid-cols-2 gap-4">
                    {filterOptions.map((option) => (
                      <div key={option.field}>
                        <label className="block text-sm font-medium text-gray-700 mb-1">
                          {option.label}
                        </label>
                        <select
                          className="w-full border border-gray-300 rounded-md px-3 py-2 text-sm"
                          value={filters[option.field] || ''}
                          onChange={(e) => handleFilterChange(option.field, e.target.value)}
                        >
                          <option value="">All {option.label.toLowerCase()}</option>
                          {option.options.map((value: string) => (
                            <option key={value} value={value}>
                              {value}
                            </option>
                          ))}
                        </select>
                      </div>
                    ))}
                  </div>
                  
                  {/* Preview */}
                  <div className="bg-blue-50 p-4 rounded-lg">
                    <div className="flex items-center justify-between">
                      <span className="text-blue-800 font-medium">
                        📊 Preview: {previewCount} contacts will receive this message
                      </span>
                      {Object.keys(filters).length > 0 && (
                        <button
                          onClick={() => setFilters({})}
                          className="text-blue-600 hover:text-blue-800 text-sm"
                        >
                          Clear filters
                        </button>
                      )}
                    </div>
                    
                    {Object.keys(filters).length > 0 && (
                      <div className="mt-2 text-sm text-blue-700">
                        <strong>Active filters:</strong> {
                          Object.entries(filters)
                            .filter(([, value]) => value)
                            .map(([key, value]) => `${key}: ${value}`)
                            .join(', ')
                        }
                      </div>
                    )}
                  </div>
                </div>
              )}
            </div>
          </div>
        </div>

        {/* Message Preview */}
        {sampleContact && message.trim() && (
          <div className="px-6 pb-2">
            <MessagePreview preview={previewData.preview} missingVars={previewData.missingVars} />
          </div>
        )}

        <div className="p-6 border-t bg-gray-50 flex justify-end space-x-3">
          <button
            onClick={onClose}
            className="px-4 py-2 text-gray-700 border border-gray-300 rounded-md hover:bg-gray-50"
          >
            Cancel
          </button>
          <button
            onClick={handleSend}
            disabled={!message.trim() || !campaignName.trim() || previewCount === 0}
            className="px-4 py-2 bg-blue-600 text-white rounded-md hover:bg-blue-700 disabled:bg-gray-400 disabled:cursor-not-allowed"
          >
            Send to {previewCount} contacts
          </button>
        </div>
      </div>
    </div>
  );
}; <|MERGE_RESOLUTION|>--- conflicted
+++ resolved
@@ -1,11 +1,11 @@
 import React, { useState, useEffect } from 'react';
 import { ApiService } from '../../services/api';
 import { DynamicFilterOption } from '../../types';
-<<<<<<< HEAD
-import TemplateSelector from '../TemplateSelector';
-=======
-import { MessagePreview } from '../MessagePreview';
->>>>>>> 23be5edc
+//<<<<<<< feature/templates
+//import TemplateSelector from '../TemplateSelector';
+//=======
+//import { MessagePreview } from '../MessagePreview';
+//>>>>>>> main
 
 interface BroadcastModalProps {
   onClose: () => void;
@@ -157,12 +157,12 @@
   };
 
   return (
-    <div className="fixed inset-0 bg-black bg-opacity-50 flex items-center justify-center z-50 p-4">
-<<<<<<< HEAD
-      <div className="bg-white rounded-lg max-w-2xl w-full max-h-[90vh] flex flex-col">
-=======
-      <div className="bg-white rounded-lg max-w-2xl w-full max-h-[80vh] overflow-y-auto">
->>>>>>> 23be5edc
+    //<div className="fixed inset-0 bg-black bg-opacity-50 flex items-center justify-center z-50 p-4">
+//<<<<<<< feature/templates
+      //<div className="bg-white rounded-lg max-w-2xl w-full max-h-[90vh] flex flex-col">
+//=======
+      //<div className="bg-white rounded-lg max-w-2xl w-full max-h-[80vh] overflow-y-auto">
+//>>>>>>> main
         <div className="p-6 border-b">
           <div className="flex justify-between items-center">
             <h2 className="text-xl font-bold text-gray-900">📤 Send Broadcast</h2>
